--- conflicted
+++ resolved
@@ -6,10 +6,9 @@
 
 import java.util.ArrayList;
 import java.util.Collections;
-import java.util.HashMap;
 import java.util.List;
 import java.util.UUID;
-<<<<<<< HEAD
+import java.util.concurrent.ConcurrentHashMap;
 
 import java8.util.StringJoiner;
 import java8.util.concurrent.CompletableFuture;
@@ -18,16 +17,6 @@
 import rx.Subscription;
 import rx.schedulers.Schedulers;
 import rx.subjects.PublishSubject;
-=======
-import java.util.concurrent.ConcurrentHashMap;
-import java.util.concurrent.CopyOnWriteArrayList;
-
-import io.reactivex.BackpressureStrategy;
-import io.reactivex.Flowable;
-import io.reactivex.FlowableEmitter;
-import io.reactivex.disposables.Disposable;
-import io.reactivex.flowables.ConnectableFlowable;
->>>>>>> b55536b5
 import ua.naiksoftware.stomp.ConnectionProvider;
 import ua.naiksoftware.stomp.LifecycleEvent;
 import ua.naiksoftware.stomp.StompHeader;
@@ -42,23 +31,16 @@
     public static final String SUPPORTED_VERSIONS = "1.1,1.0";
     public static final String DEFAULT_ACK = "auto";
 
-<<<<<<< HEAD
     private final String tag = StompClient.class.getSimpleName();
-=======
-    private Disposable mMessagesDisposable;
-    private Disposable mLifecycleDisposable;
-    private Map<String, Set<FlowableEmitter<? super StompMessage>>> mEmitters = new ConcurrentHashMap<>();
-    private List<ConnectableFlowable<Void>> mWaitConnectionFlowables;
->>>>>>> b55536b5
     private final ConnectionProvider mConnectionProvider;
-    private HashMap<String, String> mTopics;
+    private ConcurrentHashMap<String, String> mTopics;
     private boolean mConnected;
     private boolean isConnecting;
 
     private PublishSubject<StompMessage> mMessageStream;
     private CompletableFuture<Boolean> mConnectionFuture;
     private Completable mConnectionComplete;
-    private HashMap<String, Observable<StompMessage>> mStreamMap;
+    private ConcurrentHashMap<String, Observable<StompMessage>> mStreamMap;
     private Parser parser;
     private Subscription lifecycleSub;
     private List<StompHeader> mHeaders;
@@ -66,9 +48,8 @@
 
     public StompClient(ConnectionProvider connectionProvider) {
         mConnectionProvider = connectionProvider;
-<<<<<<< HEAD
         mMessageStream = PublishSubject.create();
-        mStreamMap = new HashMap<>();
+        mStreamMap = new ConcurrentHashMap<>();
         resetStatus();
         parser = Parser.NONE;
     }
@@ -81,9 +62,6 @@
     public enum Parser {
         NONE,
         RABBITMQ
-=======
-        mWaitConnectionFlowables = new CopyOnWriteArrayList<>();
->>>>>>> b55536b5
     }
 
     /**
@@ -129,11 +107,7 @@
         mHeaders = _headers;
 
         if (mConnected) return;
-<<<<<<< HEAD
         lifecycleSub = lifecycle()
-=======
-        mLifecycleDisposable = mConnectionProvider.getLifecycleReceiver()
->>>>>>> b55536b5
                 .subscribe(lifecycleEvent -> {
                     switch (lifecycleEvent.getType()) {
                         case OPENED:
@@ -158,16 +132,11 @@
                 });
 
         isConnecting = true;
-<<<<<<< HEAD
         mConnectionProvider.messages()
-=======
-        mMessagesDisposable = mConnectionProvider.messages()
->>>>>>> b55536b5
                 .map(StompMessage::from)
                 .doOnNext(this::callSubscribers)
                 .filter(msg -> msg.getStompCommand().equals(StompCommand.CONNECTED))
                 .subscribe(stompMessage -> {
-<<<<<<< HEAD
                     mConnected = true;
                     isConnecting = false;
                     mConnectionFuture.complete(true);
@@ -187,35 +156,12 @@
     }
 
     public Completable send(String destination, String data) {
-=======
-                    if (stompMessage.getStompCommand().equals(StompCommand.CONNECTED)) {
-                        mConnected = true;
-                        isConnecting = false;
-                        for (ConnectableFlowable<Void> flowable : mWaitConnectionFlowables) {
-                            flowable.connect();
-                        }
-                        mWaitConnectionFlowables.clear();
-                    }
-                    callSubscribers(stompMessage);
-                });
-    }
-
-    public Flowable<Void> send(String destination) {
-        return send(new StompMessage(
-                StompCommand.SEND,
-                Collections.singletonList(new StompHeader(StompHeader.DESTINATION, destination)),
-                null));
-    }
-
-    public Flowable<Void> send(String destination, String data) {
->>>>>>> b55536b5
         return send(new StompMessage(
                 StompCommand.SEND,
                 Collections.singletonList(new StompHeader(StompHeader.DESTINATION, destination)),
                 data));
     }
 
-<<<<<<< HEAD
     public Completable send(@NonNull StompMessage stompMessage) {
         Completable completable = mConnectionProvider.send(stompMessage.compile());
         return completable.startWith(mConnectionComplete);
@@ -223,52 +169,22 @@
 
     private void callSubscribers(StompMessage stompMessage) {
         mMessageStream.onNext(stompMessage);
-=======
-    public Flowable<Void> send(StompMessage stompMessage) {
-        Flowable<Void> flowable = mConnectionProvider.send(stompMessage.compile());
-        if (!mConnected) {
-            ConnectableFlowable<Void> deffered = flowable.publish();
-            mWaitConnectionFlowables.add(deffered);
-            return deffered;
-        } else {
-            return flowable;
-        }
-    }
-
-    private void callSubscribers(StompMessage stompMessage) {
-        String messageDestination = stompMessage.findHeader(StompHeader.DESTINATION);
-        for (String dest : mEmitters.keySet()) {
-            if (dest.equals(messageDestination)) {
-                for (FlowableEmitter<? super StompMessage> subscriber : mEmitters.get(dest)) {
-                    subscriber.onNext(stompMessage);
-                }
-                return;
-            }
-        }
->>>>>>> b55536b5
-    }
-
-    public Flowable<LifecycleEvent> lifecycle() {
+    }
+
+    public Observable<LifecycleEvent> lifecycle() {
         return mConnectionProvider.getLifecycleReceiver();
     }
 
     public void disconnect() {
-<<<<<<< HEAD
         resetStatus();
         lifecycleSub.unsubscribe();
         mConnectionProvider.disconnect().subscribe(() -> mConnected = false);
-=======
-        if (mMessagesDisposable != null) mMessagesDisposable.dispose();
-        if (mLifecycleDisposable != null) mLifecycleDisposable.dispose();
-        mConnected = false;
->>>>>>> b55536b5
-    }
-
-    public Flowable<StompMessage> topic(String destinationPath) {
+    }
+
+    public Observable<StompMessage> topic(String destinationPath) {
         return topic(destinationPath, null);
     }
 
-<<<<<<< HEAD
     public Observable<StompMessage> topic(@NonNull String destPath, List<StompHeader> headerList) {
         if (destPath == null)
             return Observable.error(new IllegalArgumentException("Topic path cannot be null"));
@@ -336,7 +252,7 @@
     private Completable subscribePath(String destinationPath, @Nullable List<StompHeader> headerList) {
         String topicId = UUID.randomUUID().toString();
 
-        if (mTopics == null) mTopics = new HashMap<>();
+        if (mTopics == null) mTopics = new ConcurrentHashMap<>();
 
         // Only continue if we don't already have a subscription to the topic
         if (mTopics.containsKey(destinationPath)) {
@@ -358,55 +274,6 @@
     private Completable unsubscribePath(String dest) {
         mStreamMap.remove(dest);
 
-=======
-    public Flowable<StompMessage> topic(String destinationPath, List<StompHeader> headerList) {
-       return Flowable.<StompMessage>create(emitter -> {
-           Set<FlowableEmitter<? super StompMessage>> emittersSet = mEmitters.get(destinationPath);
-           if (emittersSet == null) {
-               emittersSet = new HashSet<>();
-               mEmitters.put(destinationPath, emittersSet);
-               subscribePath(destinationPath, headerList).subscribe();
-           }
-           emittersSet.add(emitter);
-       }, BackpressureStrategy.BUFFER)
-           .doOnCancel(() -> {
-               Iterator<String> mapIterator = mEmitters.keySet().iterator();
-               while (mapIterator.hasNext()) {
-                   String destinationUrl = mapIterator.next();
-                   Set<FlowableEmitter<? super StompMessage>> set = mEmitters.get(destinationUrl);
-                   Iterator<FlowableEmitter<? super StompMessage>> setIterator = set.iterator();
-                   while (setIterator.hasNext()) {
-                       FlowableEmitter<? super StompMessage> subscriber = setIterator.next();
-                       if (subscriber.isCancelled()) {
-                           setIterator.remove();
-                           if (set.size() < 1) {
-                               mapIterator.remove();
-                               unsubscribePath(destinationUrl).subscribe();
-                           }
-                       }
-                   }
-               }
-           });
-   }
-
-    private Flowable<Void> subscribePath(String destinationPath, List<StompHeader> headerList) {
-          if (destinationPath == null) return Flowable.empty();
-          String topicId = UUID.randomUUID().toString();
-
-          if (mTopics == null) mTopics = new HashMap<>();
-          mTopics.put(destinationPath, topicId);
-          List<StompHeader> headers = new ArrayList<>();
-          headers.add(new StompHeader(StompHeader.ID, topicId));
-          headers.add(new StompHeader(StompHeader.DESTINATION, destinationPath));
-          headers.add(new StompHeader(StompHeader.ACK, DEFAULT_ACK));
-          if (headerList != null) headers.addAll(headerList);
-          return send(new StompMessage(StompCommand.SUBSCRIBE,
-                  headers, null));
-      }
-
-
-    private Flowable<Void> unsubscribePath(String dest) {
->>>>>>> b55536b5
         String topicId = mTopics.get(dest);
         Log.d(TAG, "Unsubscribe path: " + dest + " id: " + topicId);
 
